--- conflicted
+++ resolved
@@ -14,20 +14,9 @@
 
 You will need to install [Docker](https://www.docker.com/products/docker-desktop) to launch our pre-built containers.
 
-<<<<<<< HEAD
 **NOTE:** You are not required to launch your network with Docker, you can build from source if you prefer.
 
 ### Run
-=======
-Checkout code
-```bash
-git clone --recursive https://github.com/Kylin-Network/kylin-collator.git
-
-cd kylin-collator
-git submodule update --recursive --remote
-```
-### Docker
->>>>>>> b9472ebc
 
 Launch a local network:
 
