# Kylin Collator

Using this repository, you can choose to configure and launch your network in multiple ways. Options include:
1) Launch a local development network including a relaychain and two Kylin parachains
2) Launch a collator on a live test network
3) Build from source and configure a custom network

We recommended launching with [Docker](https://www.docker.com/). The default compose file automatically launches a local network containing multiple relaychain validators (polkadot nodes) and collators (kylin collators) as well as the full user interface on port 3001. Additionally, docker can be used to launch a collator to supported testnets.

You can also build your network from source if you prefer, which is discussed step-by-step in this document as well.

## 1) Using Docker

Follow these steps to prepare a local development environment :hammer_and_wrench:

### Setup

1) You will need to [install docker](https://www.docker.com/products/docker-desktop) to launch our pre-built containers
2) Checkout the repository
```bash
git clone --recursive https://github.com/Kylin-Network/kylin-collator.git

cd kylin-collator
git submodule update --recursive --remote
```

### Run

Launch a local network using docker compose:

```bash
docker-compose -f scripts/docker-compose.yml up -d
```

The `scripts` directory contains multiple compose files which can be used to launch various network configurations. Launching with docker ensures parachains are registered to the relaychain automatically and will begin authoring blocks shortly after launch.  

To ensure your network is functioning properly:  
1) Confirm docker containers are running
```bash
docker ps
``````
- These container names should have a status of 'up':
    - launch
    - frontend
    - kylin-kibana   
    - kylin-es
 
2) Check the container logs
```bash 
docker logs launch
```
- If the network was launched successfully, you will see something similar to this:
![POLKADOT LAUNCH COMPLETE](./doc/imgs/polkadotLaunchComplete.png)
```bash 
docker logs frontend
```
- If successful, ```Accepting connections at http://localhost:3001``` will be displayed in the terminal.

### Interacting with your network

To connect to your local network's user interface, visit [polkadot.js](http://localhost:3001/#/explorer) on port 3001. Interacting with your network is detailed [below](#submit-data-request).

## 2) From Source

- You can launch a network from source in two ways:
  - Manually launch a relaychain and parachain then register the parachain
  - Use the [polkadot-launch](https://github.com/paritytech/polkadot-launch) utility to configure your network and register the parachain amoung other helpful functions

We will discuss both approaches in detail.

### Prerequisite for both approaches

- First, setup your [Rust development environment](https://substrate.dev/docs/en/knowledgebase/getting-started). Then,

- Checkout the kylin-collator and polkadot repositories and build the respective binaries:

  - kylin-collator

    ```bash
    git clone --recursive https://github.com/Kylin-Network/kylin-collator.git

    cd kylin-collator
    git submodule update --recursive --remote

    cargo build --release
    ```

  - polkadot

    ```bash
    git clone https://github.com/paritytech/polkadot.git

    cd polkadot
    cargo build --release
    ```

### 2a) Launch using Polkadot-Launch Configuration

The `polkadot-launch` utility allows you to launch your network seamlessly by providing a custom json configuration file.

- #### Install polkadot-launch

  - To install polkadot-launch, run:

    ```bash
    yarn global add polkadot-launch

    Check installation

    polkadot-launch --version

    ```

- #### Define the configuration file

  Once we have the `polkadot-launch` utility installed, we need to define the configuration file.

<<<<<<< HEAD
  A configuration file has been provided within the repository at `scrips/polkadot_launch/kylinPolkadotLaunchConfig.json`. You can customize it based on your requirements.
=======
  A configuration file has been provided within the repository at `scripts/polkadot-launch/kylinLaunchConfig.json`. You can customize it based on your requirements.
>>>>>>> eaf3b099

  - There are two sections in the file which are essential: `relaychain` and `parachains`
  - relaychain: 3 key parameters
    - bin: Specify the location of the polkadot binary (in our case we built polkadot in a step above, so we can find the binary at `target/release/polkadot` in the polkadot directory). You can provide a relative or absolute path of the binary.
    - chain: Specify the type of the chain (in our case we will use rococo-local as we are launching a local network)
    - nodes: Configure the number of validators you want to have (we've added six validators, feel free to change per your requirement. The rule of thumb is at least two validators per collator). You can pass the name of the validators, additional flags, and both the tcp and websocket ports to be exposed.

  - parachains: 4 key parameters
    - bin: Specify the location of the kylin-collator binary
    - id: Specify the Para ID for the chain
    - balance: Set initial balance of your parachain
    - nodes: Node configurations for your parachain

- #### Launch the network

```bash
<<<<<<< HEAD
polkadot-launch scripts/polkadot_launch/kylinPolkadotLaunchConfig.json
=======
polkadot-launch scripts/polkadot-launch/kylinLaunchConfig.json
>>>>>>> eaf3b099
```

If the launch is successful, you will see:

```bash
🚀 POLKADOT LAUNCH COMPLETE 🚀
```

### 2b) Launch manually

If the prerequisites have been completed and we have our binaries as shown [above](#prerequisite-for-both-approaches), follow the steps below to launch the network.
#### Create local chain spec

```bash
# Generate rococo-local spec file
./target/release/polkadot build-spec --chain rococo-local --raw --disable-default-bootnode > rococo-local.json
```

#### Start relay chain validators

```bash
# Start Alice
./target/release/polkadot --alice --validator --base-path cumulus_relay/alice --chain rococo-local.json --port 30333 --ws-port 9944

# Start Bob
./target/release/polkadot --bob --validator --base-path cumulus_relay/bob --chain rococo-local.json --port 30334 --ws-port 9943
```
#### Create genesis & WASM files

```bash
cd kylin-collator

# Genesis
./target/release/kylin-collator export-genesis-state --parachain-id 2000 > para-2000-genesis-local

# WASM
./target/release/kylin-collator export-genesis-wasm > para-wasm-local
```

#### Start a collator

```bash
# Customize the --chain flag for the path to your 'rococo-local.json' file
./target/release/kylin-collator --alice --collator --force-authoring --parachain-id 2000 --base-path cumulus_relay/kylin-collator --port 40333 --ws-port 8844 -- --execution wasm --chain <path to 'rococo-local.json' file> --port 30343 --ws-port 9942

./target/release/kylin-collator --alice --collator --force-authoring --parachain-id 2013 --base-path cumulus_relay/kylin-collator --port 40334 --ws-port 8845 -- --execution wasm --chain <path to 'rococo-local.json' file> --port 30344 --ws-port 9943

```

- You should see your collator running and peering with the already running relay chain validators.  
- Your parachain will not begin authoring blocks until you have registered it on the relay chain.

#### Connect to user interface

1. You can connect to your network's user interface using a secure frontend connection like [apps](https://github.com/Kylin-Network/apps) or our pre-built `frontend` docker container.
2. Fill in config for our types in `Settings` -> `Developer`

```js
{
  "Address": "MultiAddress",
  "LookupSource": "MultiAddress",
  "DataRequest": {
    "para_id": "Option<ParaId>",
    "account_id": "Option<AccountId>",
    "requested_block_number": "BlockNumber",
    "processed_block_number": "Option<BlockNumber>",
    "requested_timestamp": "u128",
    "processed_timestamp": "Option<u128>",
    "payload": "Text",
    "feed_name": "Text",
    "is_query": "bool",
    "url": "Option<Text>"
  }
}
```
**NOTE:** If you launched your network using docker or polkadot-launch, your parachains should be automatically registered to the relaychain and you can skip the below two steps and can continue [here](#submit-data-request).
   
#### Register the parachain

1. Switch to custom endpoint 9944 for sudo access
2. Select `Developer` -> `Sudo`
3. Submit the following transaction to register your parachain
   ![example of registering a parachain](./doc/imgs/registerParachain.png)

#### Validate the parachain is registered

1. Verify parathread is registered
   - On custom endpoint 9944, select `Network` -> `Parachains`
   - On the parathreads tab you should see your paraid with a lifecycle status of `Onboarding`
   - After onboarding is complete you will see your parachain registered on the Overview tab
2. Verify parachain is producing blocks
   - Navigate to the collator's custom endpoint 9942
   - Select `Network` -> `Explorer`
   - New blocks are being created if the value of `best` and `finalized` are incrementing higher


## Submit Data Request
1. In your [polkadot.js](http://localhost:3001/#/explorer) user interface, go to the top-left corner and click the dropdown. Under the development tab, enter a custom endpoint to connect to a collator: `ws://127.0.0.1:9942` or `ws://127.0.0.1:9943`. 
2. Select `Developer` -> `Extrinsics`. Submit a price request using the `requestPriceFeed` extrinsic.
   ![submitting a price request](./doc/imgs/requestPriceFeed.png)<|MERGE_RESOLUTION|>--- conflicted
+++ resolved
@@ -115,11 +115,7 @@
 
   Once we have the `polkadot-launch` utility installed, we need to define the configuration file.
 
-<<<<<<< HEAD
-  A configuration file has been provided within the repository at `scrips/polkadot_launch/kylinPolkadotLaunchConfig.json`. You can customize it based on your requirements.
-=======
   A configuration file has been provided within the repository at `scripts/polkadot-launch/kylinLaunchConfig.json`. You can customize it based on your requirements.
->>>>>>> eaf3b099
 
   - There are two sections in the file which are essential: `relaychain` and `parachains`
   - relaychain: 3 key parameters
@@ -136,11 +132,7 @@
 - #### Launch the network
 
 ```bash
-<<<<<<< HEAD
-polkadot-launch scripts/polkadot_launch/kylinPolkadotLaunchConfig.json
-=======
 polkadot-launch scripts/polkadot-launch/kylinLaunchConfig.json
->>>>>>> eaf3b099
 ```
 
 If the launch is successful, you will see:
