--- conflicted
+++ resolved
@@ -102,12 +102,6 @@
 
 # Local Dependencies
 runtime-common = { path = "../common", default-features = false }
-<<<<<<< HEAD
-kylin-feedback = { default-features = false, path = "../../pallets/kylin-feedback" }
-#kylin-market = { default-features = false, path = "../../pallets/kylin-market" }
-kylin-distribution = { package = 'kylin-distribution', path = '../../pallets/kylin-distribution', default-features = false }
-=======
->>>>>>> e083ec3c
 
 [dev-dependencies]
 hex-literal = "0.3.4"
@@ -201,13 +195,6 @@
 	'orml-currencies/std',
 	'orml-xcm-support/std',
 	'orml-unknown-tokens/std',
-<<<<<<< HEAD
-
-	'kylin-feedback/std',
-	#'kylin-market/std',
-	"kylin-distribution/std",
-=======
->>>>>>> e083ec3c
 ]
 
 # A feature that should be enabled when the runtime should be build for on-chain
