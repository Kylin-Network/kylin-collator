--- conflicted
+++ resolved
@@ -9,11 +9,7 @@
       - "9930:9930"
       - "30333:30333"
       - "30334:30334"
-<<<<<<< HEAD
-    command: bash -c "wget https://raw.githubusercontent.com/centrifuge/polkadot/chachacha/node/service/res/rococo-chachacha.json;/kylin-collator --unsafe-ws-external --rpc-cors all  --rpc-external --rpc-methods Unsafe -d cumulus_parachain/kylin-collator-1 --collator --name kylin-collator-1 --force-authoring --ws-port 9942 --port 30333 --rpc-port 9930 --parachain-id 2000 --chain kylin-chachacha -- --wasm-execution Compiled --port 30334 --chain rococo-chachacha.json --sync fast"
-=======
     command: bash -c "wget https://raw.githubusercontent.com/Kylin-Network/kylin-collator/main/res/pichiu-chachacha-spec.json; wget https://raw.githubusercontent.com/centrifuge/polkadot/chachacha/node/service/res/rococo-chachacha.json;/kylin-collator --collator --allow-private-ipv4 --unsafe-ws-external --rpc-cors all  --rpc-external --rpc-methods Unsafe -d cumulus_parachain/kylin-collator-1  --name pichiu-collator-1 --ws-port 9942 --port 30333 --rpc-port 9930 --parachain-id 2112 --chain pichiu-chachacha-spec.json --execution=Native --  --port 30334 --chain rococo-chachacha.json --execution=wasm --sync fast --pruning archive"
->>>>>>> eaf3b099
     volumes:
       - ./kylin_db/cumulus_parachain_1:/cumulus_parachain/
   
@@ -48,54 +44,4 @@
       - "3001:3001"
     command: bash -c "cd /apps && serve -p 3001 build"
     depends_on:
-<<<<<<< HEAD
-      - kylin-collator
-
-  kylin-es:
-    container_name: kylin-es
-    image: docker.elastic.co/elasticsearch/elasticsearch:7.8.1
-    environment:
-      - discovery.type=single-node
-    volumes:
-      - es-data:/usr/share/elasticsearch/data
-
-  kylin-kibana:
-    container_name: kylin-kibana
-    ports:
-      - "5601:5601"
-    image: docker.elastic.co/kibana/kibana:7.8.1
-    environment:
-      ELASTICSEARCH_HOSTS: http://kylin-es:9200
-    depends_on:
-      - kylin-es
-
-  init-es-index:
-    container_name: init-es-index
-    image: kylinnetwork/kylin-collator:main
-    environment:
-      ES_HOST: http://kylin-es:9200
-      ES_INDEX_NAME: kylin_access_tracking
-      KIBANA_HOST: http://kylin-kibana:5601
-    command: /bin/bash -c "sleep 60 && /init_es_index.sh"
-    depends_on:
-      - kylin-es
-      - kylin-kibana
-
-  init-kibana-dashboard:
-    container_name: init-kibana-dashboard
-    image: kylinnetwork/kylin-collator:main
-    environment:
-      ES_HOST: http://kylin-es:9200
-      ES_INDEX_NAME: kylin_access_tracking
-      KIBANA_HOST: http://kylin-kibana:5601
-    command: /bin/bash -c "sleep 120 && /init_kibana_dashboard.sh"
-    depends_on:
-      - kylin-es
-      - kylin-kibana
-volumes:
-  es-data:
-    driver: local
-
-=======
-      - kylin-collator-1
->>>>>>> eaf3b099
+      - kylin-collator-1