[package]
name = "kylin-oracle"
authors = ['Kylin <https://github.com/kylin-network>']
description = "oracle for fetch data from datasource"
version = '3.0.0'
license = 'Apache 2.0'
homepage = 'https://substrate.dev'
repository = "https://github.com/kylin-network/kylin-collator"
edition = '2018'
resolver = "2"

[package.metadata.docs.rs]
targets = ['x86_64-unknown-linux-gnu']

[dependencies]
codec = { package = "parity-scale-codec", version = "3.1.2", default-features = false, features = ["derive"] }
scale-info = { version = "2.0.1", default-features = false, features = ["derive"] }
lite-json = {version="0.1.3", default-features=false, defaults=["no_std"]}
hex = { version = "0.4.3", default-features = false, features = ["alloc"] }
serde = { version = "1.0.136", default-features = false, features = ["derive"]}
serde_json = { version = "1.0.68", default-features = false, features = ["alloc"] }

frame-benchmarking = { git = "https://github.com/paritytech/substrate", branch = "polkadot-v0.9.24", default-features = false, optional = true }
frame-support = { git = "https://github.com/paritytech/substrate", branch = "polkadot-v0.9.24", default-features = false }
frame-system = { git = "https://github.com/paritytech/substrate", branch = "polkadot-v0.9.24", default-features = false }
sp-core = { git = "https://github.com/paritytech/substrate", branch = "polkadot-v0.9.24", default-features = false }
sp-runtime = { git = "https://github.com/paritytech/substrate", branch = "polkadot-v0.9.24", default-features = false }
sp-io = { git = "https://github.com/paritytech/substrate", branch = "polkadot-v0.9.24", default-features = false }
sp-std = { git = "https://github.com/paritytech/substrate", branch = "polkadot-v0.9.24", default-features = false }
cumulus-pallet-xcm = { git = "https://github.com/paritytech/cumulus", branch = "polkadot-v0.9.24", default-features = false }

cumulus-primitives-core = { git = "https://github.com/paritytech/cumulus", branch = "polkadot-v0.9.24", default-features = false }
pallet-balances = { git = "https://github.com/paritytech/substrate", branch = "polkadot-v0.9.24", default-features = false }

xcm = { git = "https://github.com/paritytech/polkadot", branch = "release-v0.9.24", default-features = false }

pallet-xcm = { git = "https://github.com/paritytech/polkadot", branch = "release-v0.9.24", default-features = false }
pallet-timestamp = { git = "https://github.com/paritytech/substrate", branch = "polkadot-v0.9.24", default-features = false }
xcm-builder = { git = "https://github.com/paritytech/polkadot", branch = "release-v0.9.24", default-features = false }
xcm-executor = { git = "https://github.com/paritytech/polkadot", branch = "release-v0.9.24", default-features = false }
<<<<<<< HEAD

orml-traits = { path = "../orml/traits", default-features = false }
orml-utilities = { path = "../orml/utilities", default-features = false }

=======
pallet-uniques = { git = "https://github.com/paritytech/substrate", default-features = false, branch = "polkadot-v0.9.24" }
>>>>>>> c6d6abdf
[dev-dependencies]
serde = { version = "1.0.136", features = ["derive"] }
sp-core = { git = "https://github.com/paritytech/substrate", branch = "polkadot-v0.9.24", default-features = false }
sp-runtime = { git = "https://github.com/paritytech/substrate", branch = "polkadot-v0.9.24", default-features = false }
sp-io = { git = "https://github.com/paritytech/substrate", branch = "polkadot-v0.9.24", default-features = false }
pallet-transaction-payment = { git = "https://github.com/paritytech/substrate", branch = "polkadot-v0.9.24", default-features = false }
sp-keystore = { git = "https://github.com/paritytech/substrate", branch = "polkadot-v0.9.24", default-features = false }

[features]
default = ['std']
runtime-benchmarks = ['frame-benchmarking']
std = [
	"codec/std",
	"hex/std",
	"lite-json/std",
	'frame-benchmarking/std',
	'frame-support/std',
	'frame-system/std',
	"sp-core/std",
	"sp-runtime/std",
	"sp-io/std",
	"sp-std/std",
	"cumulus-pallet-xcm/std",
	"cumulus-primitives-core/std",
	"xcm/std",
	"pallet-timestamp/std",
	"pallet-balances/std",
	"pallet-xcm/std",
	"pallet-uniques/std",
	"xcm-builder/std",
	"xcm-executor/std",
]<|MERGE_RESOLUTION|>--- conflicted
+++ resolved
@@ -38,14 +38,10 @@
 pallet-timestamp = { git = "https://github.com/paritytech/substrate", branch = "polkadot-v0.9.24", default-features = false }
 xcm-builder = { git = "https://github.com/paritytech/polkadot", branch = "release-v0.9.24", default-features = false }
 xcm-executor = { git = "https://github.com/paritytech/polkadot", branch = "release-v0.9.24", default-features = false }
-<<<<<<< HEAD
-
+pallet-uniques = { git = "https://github.com/paritytech/substrate", default-features = false, branch = "polkadot-v0.9.24" }
 orml-traits = { path = "../orml/traits", default-features = false }
 orml-utilities = { path = "../orml/utilities", default-features = false }
 
-=======
-pallet-uniques = { git = "https://github.com/paritytech/substrate", default-features = false, branch = "polkadot-v0.9.24" }
->>>>>>> c6d6abdf
 [dev-dependencies]
 serde = { version = "1.0.136", features = ["derive"] }
 sp-core = { git = "https://github.com/paritytech/substrate", branch = "polkadot-v0.9.24", default-features = false }
