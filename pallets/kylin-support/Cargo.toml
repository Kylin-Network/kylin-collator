--- conflicted
+++ resolved
@@ -8,21 +8,12 @@
 targets = ["x86_64-unknown-linux-gnu"]
 
 [dependencies]
-<<<<<<< HEAD
-frame-support = { default-features = false, git = "https://github.com/paritytech/substrate", branch = "polkadot-v0.9.29" }
-
-sp-arithmetic = { default-features = false, git = "https://github.com/paritytech/substrate", branch = "polkadot-v0.9.29" }
-sp-io = { default-features = false, git = "https://github.com/paritytech/substrate", branch = "polkadot-v0.9.29" }
-sp-runtime = { default-features = false, git = "https://github.com/paritytech/substrate", branch = "polkadot-v0.9.29" }
-sp-std = { default-features = false, git = "https://github.com/paritytech/substrate", branch = "polkadot-v0.9.29" }
-=======
 frame-support = { default-features = false, git = "https://github.com/paritytech/substrate", branch = "polkadot-v0.9.28" }
 
 sp-arithmetic = { default-features = false, git = "https://github.com/paritytech/substrate", branch = "polkadot-v0.9.28" }
 sp-io = { default-features = false, git = "https://github.com/paritytech/substrate", branch = "polkadot-v0.9.28" }
 sp-runtime = { default-features = false, git = "https://github.com/paritytech/substrate", branch = "polkadot-v0.9.28" }
 sp-std = { default-features = false, git = "https://github.com/paritytech/substrate", branch = "polkadot-v0.9.28" }
->>>>>>> e083ec3c
 
 codec = { version = "3.0.0", package = "parity-scale-codec", default-features = false, features = [
   "derive",
@@ -42,17 +33,10 @@
 serde = { version = "1.0.136", features = ["derive"], optional = true }
 
 [dev-dependencies]
-<<<<<<< HEAD
-frame-system = { git = "https://github.com/paritytech/substrate", branch = "polkadot-v0.9.29" }
-proptest = { version = "1.0" }
-serde_json = "1.0.45"
-sp-io = { git = "https://github.com/paritytech/substrate", branch = "polkadot-v0.9.29" }
-=======
 frame-system = { git = "https://github.com/paritytech/substrate", branch = "polkadot-v0.9.28" }
 proptest = { version = "1.0" }
 serde_json = "1.0.45"
 sp-io = { git = "https://github.com/paritytech/substrate", branch = "polkadot-v0.9.28" }
->>>>>>> e083ec3c
 
 [features]
 default = ["std"]
