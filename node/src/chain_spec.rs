use cumulus_primitives_core::ParaId;
use hex_literal::hex;
use kylin_collator_runtime::{AccountId, AuraId, Signature};
use sc_chain_spec::{ChainSpecExtension, ChainSpecGroup};
use std::str::FromStr;
use sc_service::{ChainType, Properties};
use sc_telemetry::TelemetryEndpoints;
use serde::{Deserialize, Serialize};

use sp_core::{crypto::UncheckedInto, sr25519, Pair, Public};
use sp_runtime::{AccountId32, traits::{IdentifyAccount, Verify}};


/// Properties for Kylin.
pub fn kylin_properties() -> Properties {
	let mut properties = Properties::new();
	properties.insert("ss58Format".into(), 31.into());
	properties.insert("tokenDecimals".into(), 12.into());
	properties.insert("tokenSymbol".into(), "KYL".into());

	properties
}

/// Specialized `ChainSpec` for the normal parachain runtime.
pub type ChainSpec = sc_service::GenericChainSpec<kylin_collator_runtime::GenesisConfig>;
/// Specialized `ChainSpec` for the shell parachain runtime.
pub type ShellChainSpec = sc_service::GenericChainSpec<shell_runtime::GenesisConfig, Extensions>;


const POLKADOT_TELEMETRY_URL: &str = "wss://telemetry.polkadot.io/submit/";

/// Helper function to generate a crypto pair from seed
pub fn get_from_seed<TPublic: Public>(seed: &str) -> <TPublic::Pair as Pair>::Public {
	TPublic::Pair::from_string(&format!("//{}", seed), None)
		.expect("static values are valid; qed")
		.public()
}

/// The extensions for the [`ChainSpec`].
#[derive(Debug, Clone, PartialEq, Serialize, Deserialize, ChainSpecGroup, ChainSpecExtension)]
#[serde(deny_unknown_fields)]
pub struct Extensions {
	/// The relay chain of the Parachain.
	pub relay_chain: String,
	/// The id of the Parachain.
	pub para_id: u32,
}

impl Extensions {
	/// Try to get the extension from the given `ChainSpec`.
	pub fn try_get(chain_spec: &dyn sc_service::ChainSpec) -> Option<&Self> {
		sc_chain_spec::get_extension(chain_spec.extensions())
	}
}

type AccountPublic = <Signature as Verify>::Signer;

/// Helper function to generate an account ID from seed
pub fn get_account_id_from_seed<TPublic: Public>(seed: &str) -> AccountId
	where
		AccountPublic: From<<TPublic::Pair as Pair>::Public>,
{
	AccountPublic::from(get_from_seed::<TPublic>(seed)).into_account()
}

fn shell_testnet_genesis(parachain_id: ParaId) -> shell_runtime::GenesisConfig {
	shell_runtime::GenesisConfig {
		system: shell_runtime::SystemConfig {
			code: shell_runtime::WASM_BINARY
				.expect("WASM binary was not build, please build it!")
				.to_vec(),
			changes_trie_config: Default::default(),
		},
		parachain_info: shell_runtime::ParachainInfoConfig { parachain_id },
		parachain_system: Default::default(),
	}
}


pub fn get_shell_chain_spec(id: ParaId) -> ShellChainSpec {
	ShellChainSpec::from_genesis(
		"Shell Local Testnet",
		"shell_local_testnet",
		ChainType::Local,
		move || shell_testnet_genesis(id),
		vec![],
		None,
		Some("Kylin"),
		Some(kylin_properties()),
		Extensions {
			relay_chain: "westend".into(),
			para_id: id.into(),
		},
	)
}

pub fn local_environment_config(id: ParaId, environment: &str) -> ChainSpec {
	ChainSpec::from_genesis(
		// Name
		format!("kylin {} testnet", environment).as_str(),
		// ID
		format!("kylin-{}-testnet", environment).as_str(),
		ChainType::Development,
		move || {
			testnet_genesis(
				get_account_id_from_seed::<sr25519::Public>("Alice"),
				vec![
					get_from_seed::<AuraId>("Alice"),
					get_from_seed::<AuraId>("Bob"),
					hex!["7c11cea2901e72fe525d7335e99d48bdf8dea2a983ac92fa3ab20508a438af73"]
					.unchecked_into(),
					hex!["287f278af79ef7f1b2a2b3d5a7c76a047e248232d13f0a5ec744789a96dc824d"]
					.unchecked_into()
				],
				vec![
					AccountId32::from_str("5Gn1igfpf4hP7iG1Gsm1AbwPBCpR8BmHK4b6i2VrGHQS1kAJ").unwrap(),
					get_account_id_from_seed::<sr25519::Public>("Alice"),
					get_account_id_from_seed::<sr25519::Public>("Bob"),
					get_account_id_from_seed::<sr25519::Public>("Charlie"),
					get_account_id_from_seed::<sr25519::Public>("Dave"),
					get_account_id_from_seed::<sr25519::Public>("Eve"),
					get_account_id_from_seed::<sr25519::Public>("Ferdie"),
					get_account_id_from_seed::<sr25519::Public>("Alice//stash"),
					get_account_id_from_seed::<sr25519::Public>("Bob//stash"),
					get_account_id_from_seed::<sr25519::Public>("Charlie//stash"),
					get_account_id_from_seed::<sr25519::Public>("Dave//stash"),
					get_account_id_from_seed::<sr25519::Public>("Eve//stash"),
					get_account_id_from_seed::<sr25519::Public>("Ferdie//stash"),
				],
<<<<<<< HEAD
=======
				endowed_accounts_local(),
>>>>>>> eaf3b099
				id,
			)
		},
		Vec::new(),
		None,
		Some("Kylin"),
		Some(kylin_properties()),
		Default::default()
	)
}

pub fn development_environment_config(id: ParaId,environment: &str) -> ChainSpec {
	ChainSpec::from_genesis(
		format!("kylin {} testnet", environment).as_str(),
		// ID
		format!("kylin-{}-testnet", environment).as_str(),
		ChainType::Live,
		move || {
			testnet_genesis(
				AccountId32::from_str("5Gn1igfpf4hP7iG1Gsm1AbwPBCpR8BmHK4b6i2VrGHQS1kAJ").unwrap(),
				vec![
					hex!["7c11cea2901e72fe525d7335e99d48bdf8dea2a983ac92fa3ab20508a438af73"]
						.unchecked_into(),
					hex!["287f278af79ef7f1b2a2b3d5a7c76a047e248232d13f0a5ec744789a96dc824d"]
						.unchecked_into(),
				],
				vec![
					AccountId32::from_str("5Gn1igfpf4hP7iG1Gsm1AbwPBCpR8BmHK4b6i2VrGHQS1kAJ").unwrap(),
					get_account_id_from_seed::<sr25519::Public>("Alice"),
				],
				id,
			)
		},
		Vec::new(),
		Some(
			TelemetryEndpoints::new(vec![(POLKADOT_TELEMETRY_URL.to_string(), 0)])
				.expect("Polkadot telemetry url is valid; qed"),
		),
		Some("Kylin"),
		Some(kylin_properties()),
		Default::default()
	)
}

<<<<<<< HEAD
fn testnet_genesis(
=======
pub fn pichiu_local_network(para_id: ParaId) -> PichiuChainSpec {
	let mut properties = Properties::new();
	properties.insert("ss58Format".into(), 31.into());
	properties.insert("tokenSymbol".into(), "PCHU".into());
	properties.insert("tokenDecimals".into(), 18.into());

	PichiuChainSpec::from_genesis(
		"Pichiu Local Testnet",
		"pichiu_local_testnet",
		ChainType::Local,
		move || {
			pichiu_genesis(
				get_account_id_from_seed::<sr25519::Public>("Alice"),
				vec![
					get_from_seed::<AuraId>("Alice"),
					get_from_seed::<AuraId>("Bob"),
				],
				endowed_accounts_local(),
				Some(50000000 * PCHU),
				para_id,
				30_000_000 * PCHU
			)
		},
		Vec::new(),
		None,
		Some("Pichiu"),
		Some(properties),
		Default::default(),
	)
}

pub fn pichiu_development_network(para_id: ParaId) -> PichiuChainSpec {
	let mut properties = Properties::new();
	properties.insert("tokenSymbol".into(), "PCHU".into());
	properties.insert("tokenDecimals".into(), 18.into());

	PichiuChainSpec::from_genesis(
		"Pichiu Testnet",
		"pichiu_testnet",
		ChainType::Live,
		move || {
			pichiu_genesis(
				AccountId32::from_str("5Gn1igfpf4hP7iG1Gsm1AbwPBCpR8BmHK4b6i2VrGHQS1kAJ").unwrap(),
				vec![
					hex!["7c11cea2901e72fe525d7335e99d48bdf8dea2a983ac92fa3ab20508a438af73"]
					.unchecked_into(),
					hex!["287f278af79ef7f1b2a2b3d5a7c76a047e248232d13f0a5ec744789a96dc824d"]
					.unchecked_into()
				],
				endowed_accounts(),
				Some(50000000 * PCHU),
				para_id,
				30_000_000 * PCHU
			)
		},
		vec![],
		Some(
			TelemetryEndpoints::new(vec![(POLKADOT_TELEMETRY_URL.to_string(), 0)])
				.expect("Polkadot telemetry url is valid; qed"),
		),
		Some("Pichiu"),
		Some(properties),
		Default::default(),
	)
}

pub fn pichiu_network(para_id: ParaId) -> PichiuChainSpec {
	let mut properties = Properties::new();
	properties.insert("tokenSymbol".into(), "PCHU".into());
	properties.insert("tokenDecimals".into(), 18.into());

	PichiuChainSpec::from_genesis(
		"Pichiu Network",
		"pichiu_Network",
		ChainType::Live,
		move || {
			pichiu_genesis(
				AccountId32::from_str("5Gn1igfpf4hP7iG1Gsm1AbwPBCpR8BmHK4b6i2VrGHQS1kAJ").unwrap(),
				vec![
					hex!["7c11cea2901e72fe525d7335e99d48bdf8dea2a983ac92fa3ab20508a438af73"]
					.unchecked_into(),
					hex!["287f278af79ef7f1b2a2b3d5a7c76a047e248232d13f0a5ec744789a96dc824d"]
					.unchecked_into()
				],
				endowed_accounts(),
				Some(50000000 * PCHU),
				para_id,
				30_000_000 * PCHU
			)
		},
		vec![],
		Some(
			TelemetryEndpoints::new(vec![(POLKADOT_TELEMETRY_URL.to_string(), 0)])
				.expect("Polkadot telemetry url is valid; qed"),
		),
		None,
		Some(properties),
		Default::default(),
	)
}

fn endowed_accounts() -> Vec<AccountId> {
	vec![
		AccountId32::from_str("5Gn1igfpf4hP7iG1Gsm1AbwPBCpR8BmHK4b6i2VrGHQS1kAJ").unwrap(),
	]
}


fn endowed_accounts_local() -> Vec<AccountId> {
	vec![
		AccountId32::from_str("5Gn1igfpf4hP7iG1Gsm1AbwPBCpR8BmHK4b6i2VrGHQS1kAJ").unwrap(),
		get_account_id_from_seed::<sr25519::Public>("Alice"),
		get_account_id_from_seed::<sr25519::Public>("Bob"),
		get_account_id_from_seed::<sr25519::Public>("Charlie"),
		get_account_id_from_seed::<sr25519::Public>("Dave"),
		get_account_id_from_seed::<sr25519::Public>("Eve"),
		get_account_id_from_seed::<sr25519::Public>("Ferdie"),
		get_account_id_from_seed::<sr25519::Public>("Alice//stash"),
		get_account_id_from_seed::<sr25519::Public>("Bob//stash"),
		get_account_id_from_seed::<sr25519::Public>("Charlie//stash"),
		get_account_id_from_seed::<sr25519::Public>("Dave//stash"),
		get_account_id_from_seed::<sr25519::Public>("Eve//stash"),
		get_account_id_from_seed::<sr25519::Public>("Ferdie//stash"),
	]
}

fn pichiu_genesis(
	root_key: AccountId,
	initial_authorities: Vec<pichiu_runtime::AuraId>,
	endowed_accounts: Vec<pichiu_runtime::AccountId>,
	total_issuance: Option<pichiu_runtime::Balance>,
	id: ParaId,
	crowdloan_fund_pot: Balance,
) -> pichiu_runtime::GenesisConfig {
	let num_endowed_accounts = endowed_accounts.len();
	let balances = match total_issuance {
		Some(total_issuance) => {
			let balance_per_endowed = total_issuance
				.checked_div(num_endowed_accounts as pichiu_runtime::Balance)
				.unwrap_or(0 as pichiu_runtime::Balance);
			endowed_accounts
				.iter()
				.cloned()
				.map(|k| (k, balance_per_endowed))
				.collect()
		}
		None => vec![],
	};

	pichiu_runtime::GenesisConfig {
		system: pichiu_runtime::SystemConfig {
			code: pichiu_runtime::WASM_BINARY
				.expect("WASM binary was not build, please build it!")
				.to_vec(),
			changes_trie_config: Default::default(),
		},
		balances: pichiu_runtime::BalancesConfig { balances },
		sudo: pichiu_runtime::SudoConfig { key: root_key },
		scheduler: pichiu_runtime::SchedulerConfig {},
		vesting: Default::default(),
		crowdloan_rewards: pichiu_runtime::CrowdloanRewardsConfig {
			funded_amount: crowdloan_fund_pot,
		},
		parachain_info: pichiu_runtime::ParachainInfoConfig { parachain_id: id },

		aura_ext: Default::default(),
		aura: pichiu_runtime::AuraConfig {
			authorities: initial_authorities,
		},
		parachain_system: Default::default(),
	}
}
fn development_genesis(
>>>>>>> eaf3b099
	root_key: AccountId,
	initial_authorities: Vec<AuraId>,
	endowed_accounts: Vec<AccountId>,
	id: ParaId,
) -> kylin_collator_runtime::GenesisConfig {
	let _initial_balance: u128 = 1_000_000_000 * 1000;

	kylin_collator_runtime::GenesisConfig {
		system: kylin_collator_runtime::SystemConfig {
			code: kylin_collator_runtime::WASM_BINARY
				.expect("WASM binary was not build, please build it!")
				.to_vec(),
			changes_trie_config: Default::default(),
		},
		balances: kylin_collator_runtime::BalancesConfig {
			balances: endowed_accounts
				.iter()
				.cloned()
				.map(|k| (k, 10 << 60))
				.collect(),
		},
		sudo: kylin_collator_runtime::SudoConfig { key: root_key },
		parachain_info: kylin_collator_runtime::ParachainInfoConfig { parachain_id: id },
		aura: kylin_collator_runtime::AuraConfig {
			authorities: initial_authorities,
		},
	
		aura_ext: Default::default(),
		parachain_system: Default::default(),
	}
}<|MERGE_RESOLUTION|>--- conflicted
+++ resolved
@@ -127,10 +127,7 @@
 					get_account_id_from_seed::<sr25519::Public>("Eve//stash"),
 					get_account_id_from_seed::<sr25519::Public>("Ferdie//stash"),
 				],
-<<<<<<< HEAD
-=======
 				endowed_accounts_local(),
->>>>>>> eaf3b099
 				id,
 			)
 		},
@@ -175,9 +172,6 @@
 	)
 }
 
-<<<<<<< HEAD
-fn testnet_genesis(
-=======
 pub fn pichiu_local_network(para_id: ParaId) -> PichiuChainSpec {
 	let mut properties = Properties::new();
 	properties.insert("ss58Format".into(), 31.into());
@@ -351,7 +345,6 @@
 	}
 }
 fn development_genesis(
->>>>>>> eaf3b099
 	root_key: AccountId,
 	initial_authorities: Vec<AuraId>,
 	endowed_accounts: Vec<AccountId>,
